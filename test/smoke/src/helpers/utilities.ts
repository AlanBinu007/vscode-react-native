--- conflicted
+++ resolved
@@ -66,7 +66,7 @@
         throw result.error;
     }
 }
-<<<<<<< HEAD
+
 /**
  * Runs array of promises in parallel. Returns array of resolved results.
  * If any promise was rejected then the whole chain will be rejected.
@@ -91,7 +91,8 @@
                 reject(e);
             });
         });
-=======
+    });
+}
 
 export function getContents(url, token, headers, callback) {
     request.get(toRequestOptions(url, token, headers), function (error, response, body) {
@@ -141,6 +142,5 @@
             clearTimeout(timer);
             resolve();
         }, time);
->>>>>>> 224684e6
     });
 }