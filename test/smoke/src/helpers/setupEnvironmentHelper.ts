--- conflicted
+++ resolved
@@ -47,31 +47,10 @@
         console.log(`*** Copying  ${customEntryPointFile} into ${workspaceFilePath}...`);
         fs.writeFileSync(workspaceFilePath, fs.readFileSync(customEntryPointFile));
 
-<<<<<<< HEAD
-// Installs Expo app on Android device via "expo android" command
-export async function installExpoAppOnAndroid(expoAppPath: string) {
-    console.log(`*** Installing Expo app (${expoPackageName}) on android device with 'expo-cli android' command`);
-    let expoCliCommand = process.platform === "win32" ? "expo-cli.cmd" : "expo-cli";
-    let installerProcess = cp.spawn(expoCliCommand, ["android"], {cwd: expoAppPath, stdio: "inherit"});
-    installerProcess.on("close", () => {
-        console.log("*** expo-cli terminated");
-    });
-    installerProcess.on("error", (error) => {
-        console.log("Error occurred in expo-cli process: ", error);
-    });
-    await AppiumHelper.checkIfAndroidAppIsInstalled(expoPackageName, 100 * 1000);
-    kill(installerProcess.pid, "SIGINT");
-    await sleep(1000);
-    const drawPermitCommand = `adb -s ${androidEmulatorName} shell appops set ${expoPackageName} SYSTEM_ALERT_WINDOW allow`;
-    console.log(`*** Enabling permission for drawing over apps via: ${drawPermitCommand}`);
-    cp.execSync(drawPermitCommand, {stdio: "inherit"});
-}
-=======
         if (!fs.existsSync(vsCodeConfigPath)) {
             console.log(`*** Creating  ${vsCodeConfigPath}...`);
             fs.mkdirSync(vsCodeConfigPath);
         }
->>>>>>> 224684e6
 
         console.log(`*** Copying  ${launchConfigFile} into ${vsCodeConfigPath}...`);
         fs.writeFileSync(path.join(vsCodeConfigPath, "launch.json"), fs.readFileSync(launchConfigFile));
@@ -138,124 +117,19 @@
             });
         });
     }
-}
 
-export async function runiOSSimulator() {
-    const device = <string>IosSimulatorHelper.getDevice();
-    await terminateiOSSimulator();
-    // Wipe data on simulator
-    await IosSimulatorHelper.eraseSimulator(device);
-    console.log(`*** Executing iOS simulator with 'xcrun simctl boot "${device}"' command...`);
-    await IosSimulatorHelper.runSimulator(device);
-    await sleep(15 * 1000);
-}
-
-export async function terminateiOSSimulator() {
-    const device = <string>IosSimulatorHelper.getDevice();
-    await IosSimulatorHelper.terminateSimulator(device);
-}
-
-<<<<<<< HEAD
-export function cleanUp(testVSCodeDirectory: string, testLogsDirectory: string, workspacePaths: string[]) {
-    console.log("\n*** Clean up...");
-    if (fs.existsSync(testVSCodeDirectory)) {
-        console.log(`*** Deleting test VS Code directory: ${testVSCodeDirectory}`);
-        rimraf.sync(testVSCodeDirectory);
-    }
-    if (fs.existsSync(testLogsDirectory)) {
-        console.log(`*** Deleting test logs directory: ${testLogsDirectory}`);
-        rimraf.sync(testLogsDirectory);
-    }
-    workspacePaths.forEach(testAppFolder => {
-        if (fs.existsSync(testAppFolder)) {
-            console.log(`*** Deleting test application: ${testAppFolder}`);
-            rimraf.sync(testAppFolder);
-        }
-    });
-}
-
-export async function getLatestSupportedRNVersionForExpo(): Promise<any> {
-    console.log("*** Getting latest React Native version supported by Expo...");
-    return new Promise((resolve, reject) => {
-        shared.getContents("https://exp.host/--/api/v2/versions", null, null, function (error, versionsContent) {
-            if (error) {
-                reject(error);
-            }
-            try {
-               const content = JSON.parse(versionsContent);
-               if (content.sdkVersions) {
-                   const maxSdkVersion = Object.keys(content.sdkVersions).sort((ver1, ver2) => {
-                       if (semver.lt(ver1, ver2)) {
-                           return 1;
-                       } else if (semver.gt(ver1, ver2)) {
-                           return -1;
-                       }
-                       return 0;
-                   })[0];
-                   if (content.sdkVersions[maxSdkVersion]) {
-                       if (content.sdkVersions[maxSdkVersion].facebookReactNativeVersion) {
-                           console.log(`*** Latest React Native version supported by Expo: ${content.sdkVersions[maxSdkVersion].facebookReactNativeVersion}`);
-                           resolve(content.sdkVersions[maxSdkVersion].facebookReactNativeVersion as string);
-                       }
-                   }
-               }
-               reject("Received object is incorrect");
-            } catch (error) {
-               reject(error);
-            }
-        });
-    });
-}
-
-export function addIosTargetToLaunchJson(workspacePath: string) {
-    let launchJsonPath = path.join(workspacePath, ".vscode", "launch.json");
-    console.log(`*** Implicitly adding target to "Debug iOS" config for ${launchJsonPath}`);
-    let content = JSON.parse(fs.readFileSync(launchJsonPath).toString());
-    let found = false;
-    for (let i = 0; i < content.configurations.length; i++) {
-        if (content.configurations[i].name === "Debug iOS") {
-            found = true;
-            content.configurations[i].target = IosSimulatorHelper.getDevice();
-        }
-    }
-    if (!found) {
-        throw new Error("Couldn't find \"Debug iOS\" configuration");
-    }
-    fs.writeFileSync(launchJsonPath, JSON.stringify(content, undefined, 4)); // Adds indentations
-}
-
-function getKeybindingPlatform(): string {
-    switch (process.platform) {
-        case "darwin": return "osx";
-        case "win32": return "win";
-        default: return process.platform;
-    }
-}
-
-function getDownloadUrl(cb) {
-    getTag(function (tag) {
-        return cb(["https://vscode-update.azurewebsites.net", tag, downloadPlatform, (isInsiders ? "insider" : "stable")].join("/"));
-    });
-}
-
-function getTag(cb) {
-    if (version !== "*" && version !== "insiders") {
-        return cb(version);
+    public static async runiOSSimulator() {
+        const device = <string>IosSimulatorHelper.getDevice();
+        await this.terminateiOSSimulator();
+        // Wipe data on simulator
+        await IosSimulatorHelper.eraseSimulator(device);
+        console.log(`*** Executing iOS simulator with 'xcrun simctl boot "${device}"' command...`);
+        await IosSimulatorHelper.runSimulator(device);
+        await sleep(15 * 1000);
     }
 
-    shared.getContents("https://vscode-update.azurewebsites.net/api/releases/" + (isInsiders ? "insider/" : "stable/") + downloadPlatform, null, null, function (error, tagsRaw) {
-        if (error) {
-            exitWithError(error);
-        }
-
-        try {
-            cb(JSON.parse(tagsRaw)[0]); // first one is latest
-        } catch (error) {
-            exitWithError(error);
-        }
-    });
-
-}
-=======
->>>>>>> 224684e6
-
+    public static async terminateiOSSimulator() {
+        const device = <string>IosSimulatorHelper.getDevice();
+        await IosSimulatorHelper.terminateSimulator(device);
+    }
+}