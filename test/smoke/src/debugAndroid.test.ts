// Copyright (c) Microsoft Corporation. All rights reserved.
// Licensed under the MIT license. See LICENSE file in the project root for details.

import { SpectronApplication } from "./spectron/application";
import * as assert from "assert";
<<<<<<< HEAD
import { AppiumHelper, Platform } from "./helpers/appiumHelper";
import { androidEmulatorName, sleep, expoPackageName } from "./helpers/setupEnvironmentHelper";
=======
import { AppiumHelper } from "./helpers/appiumHelper";
import { AndroidEmulatorHelper } from "./helpers/androidEmulatorHelper";
import { sleep } from "./helpers/utilities";
>>>>>>> 224684e6
import { SmokeTestsConstants } from "./helpers/smokeTestsConstants";
import { ExpoWorkspacePath, pureRNWorkspacePath, RNworkspacePath } from "./main";

const RN_APP_PACKAGE_NAME = "com.latestrnapp";
const RN_APP_ACTIVITY_NAME = "com.latestrnapp.MainActivity";
const EXPO_APP_PACKAGE_NAME = AndroidEmulatorHelper.expoPackageName;
const EXPO_APP_ACTIVITY_NAME = `${EXPO_APP_PACKAGE_NAME}.experience.HomeActivity`;
const RNDebugConfigName = "Debug Android";
const ExpoDebugConfigName = "Debug in Exponent";
// Time for Android Debug Test before it reaches timeout
const debugAndroidTestTime = SmokeTestsConstants.androidAppBuildAndInstallTimeout + 100 * 1000;
// Time for Android Expo Debug Test before it reaches timeout
const debugExpoTestTime = SmokeTestsConstants.expoAppBuildAndInstallTimeout + 400 * 1000;

export function setup() {
    describe("Debugging Android", () => {
        before(async function () {
            const app = this.app as SpectronApplication;
            app.suiteName = "Debugging Android";
        });

        it("RN app Debug test", async function () {
            this.timeout(debugAndroidTestTime);
            const app = this.app as SpectronApplication;
            await app.restart({workspaceOrFolder: RNworkspacePath});
            await app.workbench.explorer.openExplorerView();
            await app.workbench.explorer.openFile("App.js");
            await app.runCommand("cursorTop");
            console.log("Android Debug test: App.js file is opened");
            await app.workbench.debug.setBreakpointOnLine(23);
            console.log("Android Debug test: Breakpoint is set on line 23");
            await app.workbench.debug.openDebugViewlet();
            await app.workbench.debug.chooseDebugConfiguration(RNDebugConfigName);
            console.log(`Android Debug test: Chosen debug configuration: ${RNDebugConfigName}`);
            console.log("Android Debug test: Starting debugging");
            await app.workbench.debug.startDebugging();
            const opts = AppiumHelper.prepareAttachOptsForAndroidActivity(RN_APP_PACKAGE_NAME, RN_APP_ACTIVITY_NAME,
<<<<<<< HEAD
            SmokeTestsConstants.defaultTargetAndroidPlatformVersion, androidEmulatorName);
            await AppiumHelper.checkIfAndroidAppIsInstalled(RN_APP_PACKAGE_NAME, SmokeTestsConstants.androidAppBuildAndInstallTimeout);
=======
            SmokeTestsConstants.defaultTargetAndroidPlatformVersion, AndroidEmulatorHelper.androidEmulatorName);
            await AndroidEmulatorHelper.checkIfAppIsInstalled(RN_APP_PACKAGE_NAME, SmokeTestsConstants.androidAppBuildAndInstallTimeout);
>>>>>>> 224684e6
            let client = AppiumHelper.webdriverAttach(opts);
            let clientInited = client.init();
            await AppiumHelper.enableRemoteDebugJS(clientInited, Platform.Android);
            await app.workbench.debug.waitForDebuggingToStart();
            console.log("Android Debug test: Debugging started");
            await app.workbench.debug.waitForStackFrame(sf => sf.name === "App.js" && sf.lineNumber === 23, "looking for App.js and line 23");
            console.log("Android Debug test: Stack frame found");
            await app.workbench.debug.continue();
            // await for our debug string renders in debug console
            await sleep(500);
            console.log("Android Debug test: Searching for \"Test output from debuggee\" string in console");
            let found = await app.workbench.debug.findStringInConsole("Test output from debuggee", 10000);
            assert.notStrictEqual(found, false, "\"Test output from debuggee\" string is missing in debug console");
            console.log("Android Debug test: \"Test output from debuggee\" string is found");
            await app.workbench.debug.stopDebugging();
            console.log("Android Debug test: Debugging is stopped");
            clientInited.closeApp();
            clientInited.endAll();
        });

        it("Expo app Debug test", async function () {
            this.timeout(debugExpoTestTime);
            const app = this.app as SpectronApplication;
            await app.restart({workspaceOrFolder: ExpoWorkspacePath});
            console.log(`Android Expo Debug test: ${ExpoWorkspacePath} directory is opened in VS Code`);
            await app.workbench.explorer.openExplorerView();
            await app.workbench.explorer.openFile("App.js");
            await app.runCommand("cursorTop");
            console.log("Android Expo Debug test: App.js file is opened");
            await app.workbench.debug.setBreakpointOnLine(12);
            console.log("Android Expo Debug test: Breakpoint is set on line 12");
            await app.workbench.debug.openDebugViewlet();
            console.log(`Android Expo Debug test: Chosen debug configuration: ${ExpoDebugConfigName}`);
            await app.workbench.debug.chooseDebugConfiguration(ExpoDebugConfigName);
            console.log("Android Expo Debug test: Starting debugging");
            await app.workbench.debug.startDebugging();
            await app.workbench.waitForTab("Expo QR Code");
            await app.workbench.waitForActiveTab("Expo QR Code");
            console.log("Android Expo Debug test: 'Expo QR Code' tab found");
            await app.workbench.selectTab("Expo QR Code");
            console.log("Android Expo Debug test: 'Expo QR Code' tab selected");
            let expoURL;
            for (let retries = 0; retries < 5; retries++) {
                await app.workbench.selectTab("Expo QR Code");
                expoURL = await app.workbench.debug.prepareExpoURLToClipboard();
                if (expoURL) break;
            }
            assert.notStrictEqual(expoURL, null, "Expo URL pattern is not found in the clipboard");
            expoURL = expoURL as string;
            const opts = AppiumHelper.prepareAttachOptsForAndroidActivity(EXPO_APP_PACKAGE_NAME, EXPO_APP_ACTIVITY_NAME,
            SmokeTestsConstants.defaultTargetAndroidPlatformVersion, AndroidEmulatorHelper.androidEmulatorName);
            let client = AppiumHelper.webdriverAttach(opts);
            let clientInited = client.init();
            // TODO Add listener to trigger that main expo app has been ran
            await AppiumHelper.openExpoApplicationAndroid(clientInited, expoURL);
            // TODO Add listener to trigger that child expo app has been ran instead of using timeout
            console.log(`Android Expo Debug test: Waiting ${SmokeTestsConstants.expoAppBuildAndInstallTimeout}ms until Expo app is ready...`);
            await sleep(SmokeTestsConstants.expoAppBuildAndInstallTimeout);
            await AppiumHelper.enableRemoteDebugJS(clientInited, Platform.Android);
            await app.workbench.debug.waitForDebuggingToStart();
            console.log("Android Expo Debug test: Debugging started");
            await app.workbench.debug.waitForStackFrame(sf => sf.name === "App.js" && sf.lineNumber === 12, "looking for App.js and line 12");
            console.log("Android Expo Debug test: Stack frame found");
            await app.workbench.debug.continue();
            await app.workbench.debug.continue(); // second continue() is needed because BP is being hit for two times for unknown reason
            // Wait for debug string to be rendered in debug console
            await sleep(10 * 1000);
            console.log("Android Expo Debug test: Searching for \"Test output from debuggee\" string in console");
            let found = await app.workbench.debug.findStringInConsole("Test output from debuggee", 10 * 1000);
            assert.notStrictEqual(found, false, "\"Test output from debuggee\" string is missing in debug console");
            console.log("Android Expo Debug test: \"Test output from debuggee\" string is found");
            await app.workbench.debug.stopDebugging();
            console.log("Android Expo Debug test: Debugging is stopped");
            clientInited.closeApp();
            clientInited.endAll();
        });

        it("Pure RN app Expo test", async function () {
            this.timeout(debugExpoTestTime);
            const app = this.app as SpectronApplication;
            await app.restart({workspaceOrFolder: pureRNWorkspacePath});
            console.log(`Android pure RN Expo test: ${pureRNWorkspacePath} directory is opened in VS Code`);
            await app.workbench.explorer.openExplorerView();
            await app.workbench.explorer.openFile("App.js");
            await app.runCommand("cursorTop");
            console.log("Android pure RN Expo test: App.js file is opened");
            await app.workbench.debug.setBreakpointOnLine(23);
            console.log("Android pure RN Expo test: Breakpoint is set on line 23");
            await app.workbench.debug.openDebugViewlet();
            console.log(`Android pure RN Expo test: Chosen debug configuration: ${ExpoDebugConfigName}`);
            await app.workbench.debug.chooseDebugConfiguration(ExpoDebugConfigName);
            console.log("Android pure RN Expo test: Starting debugging");
            await app.workbench.debug.startDebugging();
            await app.workbench.waitForTab("Expo QR Code");
            await app.workbench.waitForActiveTab("Expo QR Code");
            console.log("Android pure RN Expo test: 'Expo QR Code' tab found");
            await app.workbench.selectTab("Expo QR Code");
            console.log("Android pure RN Expo test: 'Expo QR Code' tab selected");
            let expoURL;
            for (let retries = 0; retries < 5; retries++) {
                await app.workbench.selectTab("Expo QR Code");
                expoURL = await app.workbench.debug.prepareExpoURLToClipboard();
                if (expoURL) break;
            }
            assert.notStrictEqual(expoURL, null, "Expo URL pattern is not found in the clipboard");
            expoURL = expoURL as string;
            const opts = AppiumHelper.prepareAttachOptsForAndroidActivity(EXPO_APP_PACKAGE_NAME, EXPO_APP_ACTIVITY_NAME,
            SmokeTestsConstants.defaultTargetAndroidPlatformVersion, AndroidEmulatorHelper.androidEmulatorName);
            let client = AppiumHelper.webdriverAttach(opts);
            let clientInited = client.init();
            await AppiumHelper.openExpoApplicationAndroid(clientInited, expoURL);
            console.log(`Android pure RN Expo test: Waiting ${SmokeTestsConstants.expoAppBuildAndInstallTimeout}ms until Expo app is ready...`);
            await sleep(SmokeTestsConstants.expoAppBuildAndInstallTimeout);
            await AppiumHelper.enableRemoteDebugJS(clientInited, Platform.Android);
            await app.workbench.debug.waitForDebuggingToStart();
            console.log("Android pure RN Expo test: Debugging started");
            await app.workbench.debug.waitForStackFrame(sf => sf.name === "App.js" && sf.lineNumber === 23, "looking for App.js and line 23");
            console.log("Android pure RN Expo test: Stack frame found");
            await app.workbench.debug.continue();
            // Wait for debug string to be rendered in debug console
            await sleep(10 * 1000);
            console.log("Android pure RN Expo test: Searching for \"Test output from debuggee\" string in console");
            let found = await app.workbench.debug.findStringInConsole("Test output from debuggee", 10 * 1000);
            assert.notStrictEqual(found, false, "\"Test output from debuggee\" string is missing in debug console");
            console.log("Android pure RN Expo test: \"Test output from debuggee\" string is found");
            await app.workbench.debug.stopDebugging();
            console.log("Android pure RN Expo test: Debugging is stopped");
            clientInited.closeApp();
            clientInited.endAll();
        });
    });
}<|MERGE_RESOLUTION|>--- conflicted
+++ resolved
@@ -3,14 +3,9 @@
 
 import { SpectronApplication } from "./spectron/application";
 import * as assert from "assert";
-<<<<<<< HEAD
 import { AppiumHelper, Platform } from "./helpers/appiumHelper";
-import { androidEmulatorName, sleep, expoPackageName } from "./helpers/setupEnvironmentHelper";
-=======
-import { AppiumHelper } from "./helpers/appiumHelper";
 import { AndroidEmulatorHelper } from "./helpers/androidEmulatorHelper";
 import { sleep } from "./helpers/utilities";
->>>>>>> 224684e6
 import { SmokeTestsConstants } from "./helpers/smokeTestsConstants";
 import { ExpoWorkspacePath, pureRNWorkspacePath, RNworkspacePath } from "./main";
 
@@ -48,13 +43,8 @@
             console.log("Android Debug test: Starting debugging");
             await app.workbench.debug.startDebugging();
             const opts = AppiumHelper.prepareAttachOptsForAndroidActivity(RN_APP_PACKAGE_NAME, RN_APP_ACTIVITY_NAME,
-<<<<<<< HEAD
-            SmokeTestsConstants.defaultTargetAndroidPlatformVersion, androidEmulatorName);
-            await AppiumHelper.checkIfAndroidAppIsInstalled(RN_APP_PACKAGE_NAME, SmokeTestsConstants.androidAppBuildAndInstallTimeout);
-=======
             SmokeTestsConstants.defaultTargetAndroidPlatformVersion, AndroidEmulatorHelper.androidEmulatorName);
             await AndroidEmulatorHelper.checkIfAppIsInstalled(RN_APP_PACKAGE_NAME, SmokeTestsConstants.androidAppBuildAndInstallTimeout);
->>>>>>> 224684e6
             let client = AppiumHelper.webdriverAttach(opts);
             let clientInited = client.init();
             await AppiumHelper.enableRemoteDebugJS(clientInited, Platform.Android);
