--- conflicted
+++ resolved
@@ -1,928 +1,4 @@
 {
-<<<<<<< HEAD
-	"name": "vscode-react-native-preview",
-	"displayName": "React Native Tools (Preview)",
-	"version": "0.0.0",
-	"private": true,
-	"publisher": "msjsdiag",
-	"icon": "images/icon.png",
-	"galleryBanner": {
-		"color": "#3B3738",
-		"theme": "dark"
-	},
-	"preview": true,
-	"description": "%reactNative.description%",
-	"keywords": [
-		"react-native",
-		"multi-root ready"
-	],
-	"bugs": "https://github.com/microsoft/vscode-react-native/issues",
-	"license": "%reactNative.license%",
-	"repository": {
-		"type": "git",
-		"url": "https://github.com/microsoft/vscode-react-native"
-	},
-	"engines": {
-		"vscode": "^1.40.0"
-	},
-	"categories": [
-		"Debuggers",
-		"Other"
-	],
-	"activationEvents": [
-		"workspaceContains:node_modules/react-native",
-		"onDebugResolve:reactnative-preview",
-		"onDebugResolve:reactnativedirect-preview",
-		"onDebugInitialConfigurations",
-		"onCommand:reactNative.runAndroidSimulator-preview",
-		"onCommand:reactNative.runAndroidDevice-preview",
-		"onCommand:reactNative.runIosSimulator-preview",
-		"onCommand:reactNative.runIosDevice-preview",
-		"onCommand:reactNative.runExponent-preview",
-		"onCommand:reactNative.startPackager-preview",
-		"onCommand:reactNative.stopPackager-preview",
-		"onCommand:reactNative.restartPackager-preview",
-		"onCommand:reactNative.publishToExpHost-preview",
-		"onCommand:reactNative.showDevMenu-preview",
-		"onCommand:reactNative.reloadApp-preview",
-		"onCommand:reactNative.runInspector-preview"
-	],
-	"main": "./src/extension/rn-extension",
-	"contributes": {
-		"languages": [
-            {
-                "id": "ReactNativeToolsOutput",
-                "extensions": [
-                    ".log"
-				],
-                "mimetypes": [
-                    "log",
-                    "text/log",
-                    "text/x-log",
-                    "text/x-code-output",
-                    "x-code-output"
-                ]
-            }
-        ],
-        "grammars": [
-            {
-                "language": "ReactNativeToolsOutput",
-                "scopeName": "react-native-tools-output",
-                "path": "./src/extension/log/syntaxes/rn-output.tmGrammar.json"
-            }
-        ],
-		"commands": [
-			{
-				"command": "reactNative.launchAndroidSimulator-preview",
-				"title": "%reactNative.command.launchAndroidSimulator.title%",
-				"category": "React Native (Preview)"
-			},
-			{
-				"command": "reactNative.runAndroidSimulator-preview",
-				"title": "%reactNative.command.runAndroidSimulator.title%",
-				"category": "React Native (Preview)"
-			},
-			{
-				"command": "reactNative.runAndroidDevice-preview",
-				"title": "%reactNative.command.runAndroidDevice.title%",
-				"category": "React Native (Preview)"
-			},
-			{
-				"command": "reactNative.runIosSimulator-preview",
-				"title": "%reactNative.command.runIosSimulator.title%",
-				"category": "React Native (Preview)"
-			},
-			{
-				"command": "reactNative.runIosDevice-preview",
-				"title": "%reactNative.command.runIosDevice.title%",
-				"category": "React Native (Preview)"
-			},
-			{
-				"command": "reactNative.runExponent-preview",
-				"title": "%reactNative.command.runExponent.title%",
-				"category": "React Native (Preview)"
-			},
-			{
-				"command": "reactNative.startPackager-preview",
-				"title": "%reactNative.command.startPackager.title%",
-				"category": "React Native (Preview)"
-			},
-			{
-				"command": "reactNative.stopPackager-preview",
-				"title": "%reactNative.command.stopPackager.title%",
-				"category": "React Native (Preview)"
-			},
-			{
-				"command": "reactNative.restartPackager-preview",
-				"title": "%reactNative.command.restartPackager.title%",
-				"category": "React Native (Preview)"
-			},
-			{
-				"command": "reactNative.publishToExpHost-preview",
-				"title": "%reactNative.command.publishToExpHost.title%",
-				"category": "React Native (Preview)"
-			},
-			{
-				"command": "reactNative.showDevMenu-preview",
-				"title": "%reactNative.command.showDevMenu.title%",
-				"category": "React Native (Preview)"
-			},
-			{
-				"command": "reactNative.reloadApp-preview",
-				"title": "%reactNative.command.reloadApp.title%",
-				"category": "React Native (Preview)"
-			},
-			{
-				"command": "reactNative.runInspector-preview",
-				"title": "%reactNative.command.runInspector.title%",
-				"category": "React Native (Preview)"
-			}
-		],
-		"debuggers": [
-			{
-				"type": "reactnative-preview",
-				"label": "React Native (Preview)",
-				"runtime": "node",
-				"enableBreakpointsFor": {
-					"languageIds": [
-						"javascript",
-						"typescript",
-						"javascriptreact",
-						"typescriptreact"
-					]
-				},
-				"configurationSnippets": [
-					{
-						"label": "React Native (Preview): Debug Android",
-						"description": "%reactNative.snippets.debugAndroid.description%",
-						"body": {
-							"name": "Debug Android (Preview)",
-							"cwd": "^\"\\${workspaceFolder}\"",
-							"type": "reactnative-preview",
-							"request": "launch",
-							"platform": "android"
-						}
-					},
-					{
-						"label": "React Native (Preview): Run Android",
-						"description": "%reactNative.snippets.runAndroid.description%",
-						"body": {
-							"name": "Run Android (Preview)",
-							"cwd": "^\"\\${workspaceFolder}\"",
-							"type": "reactnative-preview",
-							"request": "launch",
-							"platform": "android",
-							"enableDebug": false
-						}
-					},
-					{
-						"label": "React Native (Preview): Debug iOS",
-						"description": "%reactNative.snippets.debugiOS.description%",
-						"body": {
-							"name": "Debug iOS (Preview)",
-							"cwd": "^\"\\${workspaceFolder}\"",
-							"type": "reactnative-preview",
-							"request": "launch",
-							"platform": "ios"
-						}
-					},
-					{
-						"label": "React Native (Preview): Run iOS",
-						"description": "%reactNative.snippets.runiOS.description%",
-						"body": {
-							"name": "Run iOS (Preview)",
-							"cwd": "^\"\\${workspaceFolder}\"",
-							"type": "reactnative-preview",
-							"request": "launch",
-							"platform": "ios",
-							"enableDebug": false
-						}
-					},
-					{
-						"label": "React Native (Preview): Debug Windows",
-						"description": "%reactNative.snippets.debugWindows.description%",
-						"body": {
-							"name": "Debug Windows (Preview)",
-							"cwd": "^\"\\${workspaceFolder}\"",
-							"type": "reactnative-preview",
-							"request": "launch",
-							"platform": "windows"
-						}
-					},
-					{
-						"label": "React Native (Preview): Attach to packager",
-						"description": "%reactNative.snippets.attachPackager.description%",
-						"body": {
-							"name": "Attach to packager (Preview)",
-							"cwd": "^\"\\${workspaceFolder}\"",
-							"type": "reactnative-preview",
-							"request": "attach"
-						}
-					},
-					{
-						"label": "React Native (Preview): Debug in Exponent",
-						"description": "%reactNative.snippets.debugExpo.description%",
-						"body": {
-							"name": "Debug in Exponent (Preview)",
-							"cwd": "^\"\\${workspaceFolder}\"",
-							"type": "reactnative-preview",
-							"request": "launch",
-							"platform": "exponent"
-						}
-					}
-				],
-				"configurationAttributes": {
-					"attach": {
-						"required": [
-							"cwd"
-						],
-						"properties": {
-							"program": {
-								"type": "string",
-								"description": "%reactNative.attach.program.description%"
-							},
-							"cwd": {
-								"type": "string",
-								"description": "%reactNative.attach.cwd.description%",
-								"default": "${workspaceFolder}"
-							},
-							"sourceMaps": {
-								"type": "boolean",
-								"description": "%reactNative.attach.sourceMaps.description%",
-								"default": false
-							},
-							"sourceMapPathOverrides": {
-								"type": "object",
-								"description": "%reactNative.attach.sourceMapsPathOverrides.description%"
-							},
-							"trace": {
-								"type": "string",
-								"enum": [
-									"verbose",
-									"log",
-									"warn",
-									"error",
-									"stop"
-								],
-								"default": "log",
-								"description": "%reactNative.attach.trace.description%"
-							},
-							"address": {
-								"type": "string",
-								"description": "%reactNative.attach.address.description%",
-								"default": "localhost"
-							},
-							"port": {
-								"type": "string",
-								"description": "%reactNative.attach.port.description%",
-								"default": "8081"
-							},
-							"remoteRoot": {
-								"type": "string",
-								"description": "%reactNative.attach.remoteRoot.description%",
-								"default": null
-							},
-							"localRoot": {
-								"type": "string",
-								"description": "%reactNative.attach.localRoot.description%",
-								"default": "${workspaceFolder}"
-							},
-							"skipFiles": {
-								"type": "array",
-								"description": "%reactNative.attach.skipFiles.description%",
-								"items": {
-									"type": "string"
-								},
-								"default": []
-							},
-							"debuggerWorkerUrlPath": {
-								"type": "string",
-								"description": "%reactNative.attach.debuggerWorkerUrlPath.description%",
-								"default": "debugger-ui/"
-							}
-						}
-					},
-					"launch": {
-						"required": [
-							"cwd",
-							"platform"
-						],
-						"properties": {
-							"platform": {
-								"type": "string",
-								"enum": [
-									"ios",
-									"android",
-									"exponent",
-									"windows",
-									"wpf"
-								],
-								"description": "%reactNative.launch.platform.description%"
-							},
-							"program": {
-								"type": "string",
-								"description": "%reactNative.launch.program.description%"
-							},
-							"cwd": {
-								"type": "string",
-								"description": "%reactNative.launch.cwd.description%",
-								"default": "${workspaceFolder}"
-							},
-							"target": {
-								"anyOf": [
-									{
-										"type": "string",
-										"enum": [
-											"device",
-											"simulator"
-										]
-									},
-									{
-										"type": "string"
-									}
-								],
-								"default": "simulator",
-								"description": "%reactNative.launch.target.description%"
-							},
-							"sourceMaps": {
-								"type": "boolean",
-								"description": "%reactNative.launch.sourceMaps.description%",
-								"default": false
-							},
-							"logCatArguments": {
-								"type": "array",
-								"description": "%reactNative.launch.logCatArguments.description%",
-								"default": [
-									"*:S",
-									"ReactNative:V",
-									"ReactNativeJS:V"
-								]
-							},
-							"runArguments": {
-								"type": "array",
-								"description": "%reactNative.launch.runArguments.description%"
-							},
-							"env": {
-								"type": "object",
-								"additionalProperties": {
-									"type": "string"
-								},
-								"description": "%reactNative.launch.env.description%",
-								"default": {}
-							},
-							"envFile": {
-								"type": "string",
-								"description": "%reactNative.launch.envFile.description%",
-								"default": "${workspaceFolder}/.env"
-							},
-							"variant": {
-								"type": "string",
-								"description": "%reactNative.launch.variant.description%"
-							},
-							"scheme": {
-								"type": "string",
-								"description": "%reactNative.launch.scheme.description%"
-							},
-							"productName": {
-								"type": "string",
-								"description": "%reactNative.launch.productName.description%"
-							},
-							"skipFiles": {
-								"type": "array",
-								"description": "%reactNative.launch.skipFiles.description%",
-								"items": {
-									"type": "string"
-								},
-								"default": []
-							},
-							"trace": {
-								"type": "string",
-								"enum": [
-									"verbose",
-									"log",
-									"warn",
-									"error",
-									"stop"
-								],
-								"default": "log",
-								"description": "%reactNative.launch.trace.description%"
-							},
-							"debuggerWorkerUrlPath": {
-								"type": "string",
-								"description": "%reactNative.launch.debuggerWorkerUrlPath.description%",
-								"default": "debugger-ui/"
-							},
-							"launchActivity": {
-								"type": "string",
-								"description": "%reactNative.launch.launchActivity.description%",
-								"default": "MainActivity"
-							},
-							"expoHostType": {
-								"type": "string",
-								"enum": [
-									"tunnel",
-									"lan",
-									"local"
-								],
-								"default": "tunnel",
-								"description": "%reactNative.launch.expoHostType.description%"
-							},
-							"enableDebug": {
-								"type": "boolean",
-								"description": "%reactNative.launch.enableDebug.description%",
-								"default": true
-							}
-						}
-					}
-				}
-			},
-			{
-				"type": "reactnativedirect-preview",
-				"label": "React Native Direct (Preview) - Experimental",
-				"runtime": "node",
-				"enableBreakpointsFor": {
-					"languageIds": [
-						"javascript",
-						"typescript",
-						"javascriptreact",
-						"typescriptreact"
-					]
-				},
-				"configurationSnippets": [
-					{
-						"label": "React Native Direct (Preview): Debug Android Hermes - Experimental",
-						"description": "%reactNative.snippets.debugAndroidHermes.description%",
-						"body": {
-							"name": "Debug Android Hermes (Preview) - Experimental",
-							"cwd": "^\"\\${workspaceFolder}\"",
-							"type": "reactnativedirect-preview",
-							"request": "launch",
-							"platform": "android"
-						}
-					},
-					{
-						"label": "React Native Direct (Preview): Run Android Hermes- Experimental",
-						"description": "%reactNative.snippets.runAndroidHermes.description%",
-						"body": {
-							"name": "Run Android Hermes (Preview) - Experimental",
-							"cwd": "^\"\\${workspaceFolder}\"",
-							"type": "reactnativedirect-preview",
-							"request": "launch",
-							"platform": "android",
-							"enableDebug": false
-						}
-					},
-					{
-						"label": "React Native Direct (Preview): Attach to the React Native Hermes - Experimental",
-						"description": "%reactNative.snippets.directAttach.description%",
-						"body": {
-							"name": "React Native Direct (Preview): Attach to the React Native Hermes - Experimental",
-							"cwd": "^\"\\${workspaceFolder}\"",
-							"type": "reactnativedirect-preview",
-							"request": "attach"
-						}
-					},
-					{
-						"label": "React Native Direct (Preview): Attach to the React Native iOS - Experimental",
-						"description": "%reactNative.snippets.directAttach.description%",
-						"body": {
-							"name": "Attach to the React Native iOS - Experimental",
-							"cwd": "^\"\\${workspaceFolder}\"",
-							"type": "reactnativedirect-preview",
-							"request": "attach",
-							"platform": "ios",
-							"port": 9221
-						}
-					},
-					{
-						"label": "React Native Direct (Preview): Debug Direct iOS - Experimental",
-						"description": "%reactNative.snippets.debugDirectiOS.description%",
-						"body": {
-							"name": "Debug Direct iOS (Preview) - Experimental",
-							"cwd": "^\"\\${workspaceFolder}\"",
-							"type": "reactnativedirect-preview",
-							"request": "launch",
-							"platform": "ios",
-							"port": 9221
-						}
-					},
-					{
-						"label": "React Native Direct (Preview): Run Direct iOS - Experimental",
-						"description": "%reactNative.snippets.runDirectiOS.description%",
-						"body": {
-							"name": "Run Direct iOS (Preview) - Experimental",
-							"cwd": "^\"\\${workspaceFolder}\"",
-							"type": "reactnativedirect-preview",
-							"request": "launch",
-							"platform": "ios",
-							"enableDebug": false
-						}
-					}
-				],
-				"configurationAttributes": {
-					"attach": {
-						"required": [
-							"cwd"
-						],
-						"properties": {
-							"cwd": {
-								"type": "string",
-								"description": "%reactNative.attach.cwd.description%",
-								"default": "${workspaceFolder}"
-							},
-							"sourceMaps": {
-								"type": "boolean",
-								"description": "%reactNative.attach.sourceMaps.description%",
-								"default": false
-							},
-							"sourceMapPathOverrides": {
-								"type": "object",
-								"description": "%reactNative.attach.sourceMapsPathOverrides.description%"
-							},
-							"platform": {
-								"type": "string",
-								"enum": [
-									"ios",
-									"android"
-								],
-								"description": "%reactNative.launch.direct.platform.description%"
-							},
-							"trace": {
-								"type": "string",
-								"enum": [
-									"verbose",
-									"log",
-									"warn",
-									"error",
-									"stop"
-								],
-								"default": "log",
-								"description": "%reactNative.attach.trace.description%"
-							},
-							"address": {
-								"type": "string",
-								"description": "%reactNative.attach.address.description%",
-								"default": "localhost"
-							},
-							"port": {
-								"type": "number",
-								"description": "%reactNative.direct.attach.port.description%",
-								"default": 8081
-							},
-							"webkitRangeMin": {
-								"type": "number",
-								"description": "%reactNative.direct.attach.webkitRangeMin.description%",
-								"default": 9223
-							},
-							"webkitRangeMax": {
-								"type": "number",
-								"description": "%reactNative.direct.attach.webkitRangeMax.description%",
-								"default": 9322
-							},
-							"skipFiles": {
-								"type": "array",
-								"description": "%reactNative.attach.skipFiles.description%",
-								"items": {
-									"type": "string"
-								},
-								"default": []
-							}
-						}
-					},
-					"launch": {
-						"required": [
-							"cwd",
-							"platform"
-						],
-						"properties": {
-							"platform": {
-								"type": "string",
-								"enum": [
-									"android",
-									"ios"
-								],
-								"description": "%reactNative.launch.direct.platform.description%"
-							},
-							"cwd": {
-								"type": "string",
-								"description": "%reactNative.launch.cwd.description%",
-								"default": "${workspaceFolder}"
-							},
-							"port": {
-								"type": "number",
-								"description": "%reactNative.direct.attach.port.description%",
-								"default": 8081
-							},
-							"webkitRangeMin": {
-								"type": "number",
-								"description": "%reactNative.direct.attach.webkitRangeMin.description%",
-								"default": 9223
-							},
-							"webkitRangeMax": {
-								"type": "number",
-								"description": "%reactNative.direct.attach.webkitRangeMax.description%",
-								"default": 9322
-							},
-							"target": {
-								"anyOf": [
-									{
-										"type": "string",
-										"enum": [
-											"device",
-											"simulator"
-										]
-									},
-									{
-										"type": "string"
-									}
-								],
-								"default": "simulator",
-								"description": "%reactNative.launch.target.description%"
-							},
-							"sourceMaps": {
-								"type": "boolean",
-								"description": "%reactNative.launch.sourceMaps.description%",
-								"default": false
-							},
-							"logCatArguments": {
-								"type": "array",
-								"description": "%reactNative.launch.logCatArguments.description%",
-								"default": [
-									"*:S",
-									"ReactNative:V",
-									"ReactNativeJS:V"
-								]
-							},
-							"runArguments": {
-								"type": "array",
-								"description": "%reactNative.launch.runArguments.description%"
-							},
-							"env": {
-								"type": "object",
-								"additionalProperties": {
-									"type": "string"
-								},
-								"description": "%reactNative.launch.env.description%",
-								"default": {}
-							},
-							"envFile": {
-								"type": "string",
-								"description": "%reactNative.launch.envFile.description%",
-								"default": "${workspaceFolder}/.env"
-							},
-							"variant": {
-								"type": "string",
-								"description": "%reactNative.launch.variant.description%"
-							},
-							"skipFiles": {
-								"type": "array",
-								"description": "%reactNative.launch.skipFiles.description%",
-								"items": {
-									"type": "string"
-								},
-								"default": []
-							},
-							"trace": {
-								"type": "string",
-								"enum": [
-									"verbose",
-									"log",
-									"warn",
-									"error",
-									"stop"
-								],
-								"default": "log",
-								"description": "%reactNative.launch.trace.description%"
-							},
-							"launchActivity": {
-								"type": "string",
-								"description": "%reactNative.launch.launchActivity.description%",
-								"default": "MainActivity"
-							},
-							"enableDebug": {
-								"type": "boolean",
-								"description": "%reactNative.launch.enableDebug.description%",
-								"default": true
-							}
-						}
-					}
-				}
-			}
-		],
-		"configuration": {
-			"type": "object",
-			"title": "%reactNative.configuration.title%",
-			"properties": {
-				"react-native.ios.runArguments.simulator": {
-					"description": "%reactNative.configuration.properties.react-native.ios.runArguments.simulator.description%",
-					"type": "array",
-					"default": [],
-					"scope": "resource"
-				},
-				"react-native.ios.runArguments.device": {
-					"description": "%reactNative.configuration.properties.react-native.ios.runArguments.device.description%",
-					"type": "array",
-					"default": [],
-					"scope": "resource"
-				},
-				"react-native.ios.env.simulator": {
-					"type": "object",
-					"additionalProperties": {
-						"type": "string"
-					},
-					"description": "%reactNative.configuration.properties.react-native.ios.env.simulator.description%",
-					"default": {},
-					"scope": "resource"
-				},
-				"react-native.ios.env.device": {
-					"type": "object",
-					"additionalProperties": {
-						"type": "string"
-					},
-					"description": "%reactNative.configuration.properties.react-native.ios.env.device.description%",
-					"default": {},
-					"scope": "resource"
-				},
-				"react-native.ios.envFile.simulator": {
-					"type": "string",
-					"description": "%reactNative.configuration.properties.react-native.ios.envFile.simulator.description%",
-					"scope": "resource"
-				},
-				"react-native.ios.envFile.device": {
-					"type": "string",
-					"description": "%reactNative.configuration.properties.react-native.ios.envFile.device.description%",
-					"scope": "resource"
-				},
-				"react-native.android.runArguments.simulator": {
-					"description": "%reactNative.configuration.properties.react-native.android.runArguments.simulator.description%",
-					"type": "array",
-					"default": [],
-					"scope": "resource"
-				},
-				"react-native.android.runArguments.device": {
-					"description": "%reactNative.configuration.properties.react-native.android.runArguments.device.description%",
-					"type": "array",
-					"default": [],
-					"scope": "resource"
-				},
-				"react-native.android.env.simulator": {
-					"type": "object",
-					"additionalProperties": {
-						"type": "string"
-					},
-					"description": "%reactNative.configuration.properties.react-native.android.env.simulator.description%",
-					"default": {},
-					"scope": "resource"
-				},
-				"react-native.android.env.device": {
-					"type": "object",
-					"additionalProperties": {
-						"type": "string"
-					},
-					"description": "%reactNative.configuration.properties.react-native.android.env.device.description%",
-					"default": {},
-					"scope": "resource"
-				},
-				"react-native.android.envFile.simulator": {
-					"type": "string",
-					"description": "%reactNative.configuration.properties.react-native.android.envFile.simulator.description%",
-					"scope": "resource"
-				},
-				"react-native.android.envFile.device": {
-					"type": "string",
-					"description": "%reactNative.configuration.properties.react-native.android.envFile.device.description%",
-					"scope": "resource"
-				},
-				"react-native.packager.port": {
-					"description": "%reactNative.configuration.properties.react-native.packager.port.description%",
-					"type": "number",
-					"default": 8081,
-					"scope": "resource"
-				},
-				"react-native.packager.status-indicator": {
-					"description": "%reactNative.configuration.properties.react-native.packager.status-indicator.description%",
-					"type": "string",
-					"enum": [
-						"Full",
-						"Short"
-					],
-					"default": "Full",
-					"scope": "resource"
-				},
-				"react-native-tools.reactNativeGlobalCommandName": {
-					"description": "%reactNative.configuration.properties.react-native-tools.reactNativeGlobalCommandName.description%",
-					"type": "string",
-					"scope": "resource"
-				},
-				"react-native-tools.projectRoot": {
-					"description": "%reactNative.configuration.properties.react-native-tools.projectRoot.description%",
-					"type": "string",
-					"scope": "resource",
-					"default": ""
-				},
-				"react-native-tools.logLevel": {
-					"description": "%reactNative.configuration.properties.react-native-tools.logLevel.description%",
-					"type": "enum",
-					"enum": [
-						"Trace",
-						"Debug",
-						"Info",
-						"Warning",
-						"Error",
-						"None"
-					],
-					"default": "Info",
-					"scope": "resource"
-				}
-			}
-		}
-	},
-	"scripts": {
-		"build": "gulp build",
-		"vscode:prepublish": "gulp",
-		"test": "node ./test/runTest.js",
-		"test-localization": "node ./test/localization/runTest.js",
-		"prepare-smoke-tests": "cd test/smoke && gulp prepare-smoke-tests && yarn --cwd ./vscode install",
-		"smoke-tests": "cd test/smoke && gulp prepare-smoke-tests && yarn --cwd ./vscode install && yarn --cwd ./vscode/test/smoke mocha",
-		"quick-smoke-tests": "cd test/smoke/vscode/test/smoke && yarn mocha --skip-setup"
-	},
-	"dependencies": {
-		"configstore": "^5.0.1",
-		"extract-opts": "2.2.0",
-		"flatten-source-map": "0.0.2",
-		"glob": "^7.1.6",
-		"ip": "^1.1.5",
-		"mkdirp": "^1.0.3",
-		"qr-image": "^3.2.0",
-		"semver": "^6.3.0",
-		"source-map": "0.5.2",
-		"source-map-resolve": "^0.5.3",
-		"strip-json-comments": "2.0.1",
-		"vscode-cdp-proxy": "^0.2.0",
-		"vscode-debugadapter": "^1.39.1",
-		"vscode-extension-telemetry": "0.0.5",
-		"vscode-nls": "^4.1.2",
-		"ws": "^7.3.0"
-	},
-	"devDependencies": {
-		"@types/configstore": "^4.0.0",
-		"@types/ip": "^1.1.0",
-		"@types/mkdirp": "^1.0.0",
-		"@types/mocha": "^7.0.2",
-		"@types/ncp": "^2.0.3",
-		"@types/node": "^10.17.17",
-		"@types/qr-image": "^3.2.0",
-		"@types/rimraf": "^3.0.0",
-		"@types/semver": "^6.2.1",
-		"@types/shelljs": "^0.7.0",
-		"@types/source-map": "0.5.2",
-		"@types/source-map-support": "^0.2.28",
-		"@types/vscode": "^1.40.0",
-		"@types/websocket": "0.0.33",
-		"@types/ws": "^0.0.39",
-		"@typescript-eslint/eslint-plugin": "^2.19.0",
-		"@typescript-eslint/parser": "^2.19.0",
-		"ansi-colors": "^3.2.4",
-		"copy-webpack-plugin": "^6.0.2",
-		"del": "^2.2.0",
-		"devtools-protocol": "0.0.762508",
-		"eslint": "^6.8.0",
-		"eslint-plugin-header": "^3.0.0",
-		"event-stream": "3.3.4",
-		"fancy-log": "^1.3.3",
-		"gulp": "^4.0.2",
-		"gulp-filter": "^6.0.0",
-		"gulp-istanbul": "^1.1.3",
-		"gulp-mocha": "^7.0.2",
-		"gulp-preprocess": "^3.0.3",
-		"gulp-sourcemaps": "^2.6.5",
-		"gulp-typescript": "^5.0.1",
-		"isparta": "^4.1.1",
-		"minimist": "^1.2.5",
-		"mocha": "^7.1.1",
-		"mocha-junit-reporter": "^1.23.3",
-		"mocha-multi-reporters": "^1.1.7",
-		"ncp": "^2.0.0",
-		"plugin-error": "^1.0.1",
-		"remap-istanbul": "^0.13.0",
-		"rimraf": "^3.0.2",
-		"should": "^8.3.0",
-		"sinon": "^1.17.3",
-		"source-map-support": "^0.4.0",
-		"through2": "^2.0.1",
-		"ts-loader": "^7.0.5",
-		"typescript": "^3.9.5",
-		"vsce": "^1.74.0",
-		"vscode-debugprotocol": "^1.40.0",
-		"vscode-nls-dev": "^3.3.1",
-		"vscode-test": "^1.4.0",
-		"webpack": "^4.43.0",
-		"webpack-bundle-analyzer": "^3.8.0"
-	},
-	"extensionDependencies": [
-		"ms-vscode.js-debug"
-	]
-=======
   "name": "vscode-react-native",
   "displayName": "React Native Tools",
   "version": "1.0.0",
@@ -971,6 +47,28 @@
   ],
   "main": "./src/extension/rn-extension",
   "contributes": {
+    "languages": [
+      {
+        "id": "ReactNativeToolsOutput",
+        "extensions": [
+          ".log"
+        ],
+        "mimetypes": [
+          "log",
+          "text/log",
+          "text/x-log",
+          "text/x-code-output",
+          "x-code-output"
+        ]
+      }
+    ],
+    "grammars": [
+      {
+        "language": "ReactNativeToolsOutput",
+        "scopeName": "react-native-tools-output",
+        "path": "./src/extension/log/syntaxes/rn-output.tmGrammar.json"
+      }
+    ],
     "commands": [
       {
         "command": "reactNative.launchAndroidSimulator",
@@ -1822,5 +920,4 @@
   "extensionDependencies": [
     "ms-vscode.js-debug"
   ]
->>>>>>> 30806f65
 }