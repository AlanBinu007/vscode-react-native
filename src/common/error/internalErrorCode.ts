--- conflicted
+++ resolved
@@ -48,11 +48,9 @@
         // Activation errors
         CouldNotFindLocationOfNodeDebugger = 801,
 
-<<<<<<< HEAD
         // Validating user input errors
         ExpectedIntegerValue = 1001,
-=======
+
         // Inter Process Communication errors
         ErrorWhileProcessingMessageInIPMSServer = 901,
->>>>>>> a642566e
     }