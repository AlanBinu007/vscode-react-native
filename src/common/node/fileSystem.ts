--- conflicted
+++ resolved
@@ -6,15 +6,11 @@
 import * as Q from "q";
 
 export class FileSystem {
-<<<<<<< HEAD
-    private fs = fs; // TODO: Remove this after merging with the PR that expects this as a constructor parameter
-=======
     private fs: typeof nodeFs;
 
     constructor({ fs = nodeFs } = {}) {
         this.fs = fs;
     }
->>>>>>> 6e25b136
 
     public ensureDirectory(dir: string): Q.Promise<void> {
         return Q.nfcall(this.fs.stat, dir).then((stat: nodeFs.Stats): void => {
@@ -146,7 +142,6 @@
 
     public mkDir(p: string): Q.Promise<void> {
         return Q.nfcall<void>(this.fs.mkdir, p);
-<<<<<<< HEAD
     }
 
     public stat(path: string): Q.Promise<fs.Stats> {
@@ -172,8 +167,6 @@
      */
     public rmdir(dirPath: string): Q.Promise<void> {
         return Q.nfcall<void>(this.fs.rmdir, dirPath);
-=======
->>>>>>> 6e25b136
     }
 
     /**
