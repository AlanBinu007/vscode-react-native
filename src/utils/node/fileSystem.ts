--- conflicted
+++ resolved
@@ -60,13 +60,6 @@
     public writeFile(filename: string, data: any): Q.Promise<void> {
         throw new Error("To implement with Q.denodeify");
     }
-<<<<<<< HEAD
-}
-
-// We only copy these two methods, instead of all the methods of fs, because we need to remember to add the signatures manually
-// to class FileSystem with a throw new Error("To implement with Q.denodeify"); implementation before adding it here
-["writeFile", "readFile"].forEach(methodName => (<any>FileSystem.prototype)[methodName] = Q.denodeify((<any>fs)[methodName]));
-=======
 
     public findFilesByExtension(folder: string, extension: string): Q.Promise<string[]> {
         return Q.nfcall(fs.readdir, folder).then((files: string[]) => {
@@ -78,4 +71,7 @@
         });
     }
 }
->>>>>>> 7316707e
+
+// We only copy these two methods, instead of all the methods of fs, because we need to remember to add the signatures manually
+// to class FileSystem with a throw new Error("To implement with Q.denodeify"); implementation before adding it here
+["writeFile", "readFile"].forEach(methodName => (<any>FileSystem.prototype)[methodName] = Q.denodeify((<any>fs)[methodName]));