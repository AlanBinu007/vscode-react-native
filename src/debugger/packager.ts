// Copyright (c) Microsoft Corporation. All rights reserved.
// Licensed under the MIT license. See LICENSE file in the project root for details.

<<<<<<< HEAD
import {ChildProcess} from "child_process";
import {CommandExecutor} from "../utils/commands/commandExecutor";
import {Log} from "../utils/commands/log";
import {OutputChannel} from "vscode";
import {PlatformResolver} from "./platformResolver";
import {PromiseUtil} from "../utils/node/promise";
import {Request} from "../utils/node/request";
=======
import {IDesktopPlatform} from "./platformResolver";
import {PromiseUtil} from "../utils/node/promise";
import {Request} from "../utils/node/request";
import {CommandExecutor} from "../utils/commands/commandExecutor";
import {Log} from "../utils/commands/log";
import {Node} from "../utils/node/node";
>>>>>>> 5a4144b7
import * as Q from "q";
import * as path from "path";

export class Packager {
    public static HOST = "localhost:8081";
    public static DEBUGGER_WORKER_FILE_BASENAME = "debuggerWorker";
    public static DEBUGGER_WORKER_FILENAME = Packager.DEBUGGER_WORKER_FILE_BASENAME + ".js";
    private projectPath: string;
<<<<<<< HEAD
    private packagerProcess: ChildProcess;
=======
    private sourcesStoragePath: string;
    private desktopPlatform: IDesktopPlatform;
>>>>>>> 5a4144b7

    constructor(projectPath: string, desktopPlatform: IDesktopPlatform, sourcesStoragePath: string) {
        this.projectPath = projectPath;
        this.desktopPlatform = desktopPlatform;
        this.sourcesStoragePath = sourcesStoragePath;
    }

    private isRunning(): Q.Promise<boolean> {
        let statusURL = `http://${Packager.HOST}/status`;

        return new Request().request(statusURL)
            .then((body: string) => {
                return body === "packager-status:running";
            },
            (error: any) => {
                return false;
            });
    }

    private awaitStart(retryCount = 30, delay = 2000): Q.Promise<boolean> {
        let pu: PromiseUtil = new PromiseUtil();
        return pu.retryAsync(() => this.isRunning(), (running) => running, retryCount, delay, "Could not start the packager.");
    }

<<<<<<< HEAD
    public start(skipDebuggerEnvSetup?: boolean, outputChannel?: OutputChannel): Q.Promise<void> {
        let resolver = new PlatformResolver();
        let desktopPlatform = resolver.resolveDesktopPlatform();
=======
    private downloadDebuggerWorker(): Q.Promise<void> {
        let debuggerWorkerURL = `http://${Packager.HOST}/${Packager.DEBUGGER_WORKER_FILENAME}`;
        let debuggerWorkerLocalPath = path.join(this.sourcesStoragePath, Packager.DEBUGGER_WORKER_FILENAME);
        Log.logInternalMessage("About to download: " + debuggerWorkerURL + " to: " + debuggerWorkerLocalPath);
        return new Request().request(debuggerWorkerURL, true).then((body: string) => {
            return new Node.FileSystem().writeFile(debuggerWorkerLocalPath, body);
        });
    }
>>>>>>> 5a4144b7

    public start(): Q.Promise<void> {
        this.isRunning().done(running => {
            if (!running) {
                let mandatoryArgs = ["start"];
<<<<<<< HEAD
                let args = mandatoryArgs.concat(desktopPlatform.reactPackagerExtraParameters);
                let childEnvForDebugging = Object.assign({}, process.env, { REACT_DEBUGGER: "echo A debugger is not needed: " });
=======
                let args = mandatoryArgs.concat(this.desktopPlatform.reactPackagerExtraParameters);
                let childEnv = Object.assign({}, process.env, { REACT_DEBUGGER: "echo A debugger is not needed: " });
>>>>>>> 5a4144b7

                Log.logMessage("Starting Packager", outputChannel);
                // The packager will continue running while we debug the application, so we can"t
                // wait for this command to finish
<<<<<<< HEAD

                let spawnOptions = skipDebuggerEnvSetup ? {} : { env: childEnvForDebugging };
                new CommandExecutor(this.projectPath).spawn(desktopPlatform.reactNativeCommandName, args, spawnOptions).then((packagerProcess) => {
                    this.packagerProcess = packagerProcess;
                }).done();
=======
                new CommandExecutor(this.projectPath).spawn(this.desktopPlatform.reactNativeCommandName, args, { env: childEnv }).done();
>>>>>>> 5a4144b7
            }
        });

        return this.awaitStart().then(() => {
<<<<<<< HEAD
            Log.logMessage("Packager started.", outputChannel);
=======
            Log.logMessage("Packager started.");
            return this.downloadDebuggerWorker();
        }).then(() => {
            Log.logMessage("Downloaded debuggerWorker.js (Logic to run the React Native app) from the Packager.");
>>>>>>> 5a4144b7
        });
    }

    public stop(outputChannel?: OutputChannel): void {
        Log.logMessage("Stopping Packager", outputChannel);

        if (this.packagerProcess) {
            this.packagerProcess.kill();
            this.packagerProcess = null;
        }

        Log.logMessage("Packager stopped", outputChannel);
    }
}<|MERGE_RESOLUTION|>--- conflicted
+++ resolved
@@ -1,22 +1,16 @@
 // Copyright (c) Microsoft Corporation. All rights reserved.
 // Licensed under the MIT license. See LICENSE file in the project root for details.
 
-<<<<<<< HEAD
 import {ChildProcess} from "child_process";
 import {CommandExecutor} from "../utils/commands/commandExecutor";
+import {IDesktopPlatform} from "./platformResolver";
 import {Log} from "../utils/commands/log";
+import {Node} from "../utils/node/node";
 import {OutputChannel} from "vscode";
 import {PlatformResolver} from "./platformResolver";
 import {PromiseUtil} from "../utils/node/promise";
 import {Request} from "../utils/node/request";
-=======
-import {IDesktopPlatform} from "./platformResolver";
-import {PromiseUtil} from "../utils/node/promise";
-import {Request} from "../utils/node/request";
-import {CommandExecutor} from "../utils/commands/commandExecutor";
-import {Log} from "../utils/commands/log";
-import {Node} from "../utils/node/node";
->>>>>>> 5a4144b7
+
 import * as Q from "q";
 import * as path from "path";
 
@@ -25,12 +19,9 @@
     public static DEBUGGER_WORKER_FILE_BASENAME = "debuggerWorker";
     public static DEBUGGER_WORKER_FILENAME = Packager.DEBUGGER_WORKER_FILE_BASENAME + ".js";
     private projectPath: string;
-<<<<<<< HEAD
     private packagerProcess: ChildProcess;
-=======
     private sourcesStoragePath: string;
     private desktopPlatform: IDesktopPlatform;
->>>>>>> 5a4144b7
 
     constructor(projectPath: string, desktopPlatform: IDesktopPlatform, sourcesStoragePath: string) {
         this.projectPath = projectPath;
@@ -55,11 +46,6 @@
         return pu.retryAsync(() => this.isRunning(), (running) => running, retryCount, delay, "Could not start the packager.");
     }
 
-<<<<<<< HEAD
-    public start(skipDebuggerEnvSetup?: boolean, outputChannel?: OutputChannel): Q.Promise<void> {
-        let resolver = new PlatformResolver();
-        let desktopPlatform = resolver.resolveDesktopPlatform();
-=======
     private downloadDebuggerWorker(): Q.Promise<void> {
         let debuggerWorkerURL = `http://${Packager.HOST}/${Packager.DEBUGGER_WORKER_FILENAME}`;
         let debuggerWorkerLocalPath = path.join(this.sourcesStoragePath, Packager.DEBUGGER_WORKER_FILENAME);
@@ -68,44 +54,30 @@
             return new Node.FileSystem().writeFile(debuggerWorkerLocalPath, body);
         });
     }
->>>>>>> 5a4144b7
 
-    public start(): Q.Promise<void> {
+    public start(skipDebuggerEnvSetup?: boolean, outputChannel?: OutputChannel): Q.Promise<void> {
         this.isRunning().done(running => {
             if (!running) {
                 let mandatoryArgs = ["start"];
-<<<<<<< HEAD
-                let args = mandatoryArgs.concat(desktopPlatform.reactPackagerExtraParameters);
+                let args = mandatoryArgs.concat(this.desktopPlatform.reactPackagerExtraParameters);
                 let childEnvForDebugging = Object.assign({}, process.env, { REACT_DEBUGGER: "echo A debugger is not needed: " });
-=======
-                let args = mandatoryArgs.concat(this.desktopPlatform.reactPackagerExtraParameters);
-                let childEnv = Object.assign({}, process.env, { REACT_DEBUGGER: "echo A debugger is not needed: " });
->>>>>>> 5a4144b7
 
                 Log.logMessage("Starting Packager", outputChannel);
                 // The packager will continue running while we debug the application, so we can"t
                 // wait for this command to finish
-<<<<<<< HEAD
 
                 let spawnOptions = skipDebuggerEnvSetup ? {} : { env: childEnvForDebugging };
-                new CommandExecutor(this.projectPath).spawn(desktopPlatform.reactNativeCommandName, args, spawnOptions).then((packagerProcess) => {
+                new CommandExecutor(this.projectPath).spawn(this.desktopPlatform.reactNativeCommandName, args, spawnOptions).then((packagerProcess) => {
                     this.packagerProcess = packagerProcess;
                 }).done();
-=======
-                new CommandExecutor(this.projectPath).spawn(this.desktopPlatform.reactNativeCommandName, args, { env: childEnv }).done();
->>>>>>> 5a4144b7
             }
         });
 
         return this.awaitStart().then(() => {
-<<<<<<< HEAD
             Log.logMessage("Packager started.", outputChannel);
-=======
-            Log.logMessage("Packager started.");
             return this.downloadDebuggerWorker();
         }).then(() => {
             Log.logMessage("Downloaded debuggerWorker.js (Logic to run the React Native app) from the Packager.");
->>>>>>> 5a4144b7
         });
     }
 
