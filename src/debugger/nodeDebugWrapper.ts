--- conflicted
+++ resolved
@@ -1,225 +1,191 @@
-// Copyright (c) Microsoft Corporation. All rights reserved.
-// Licensed under the MIT license. See LICENSE file in the project root for details.
-
-import * as fs from "fs";
-import * as path from "path";
-import * as http from "http";
-
-import {Telemetry} from "../common/telemetry";
-import {TelemetryHelper} from "../common/telemetryHelper";
-import {RemoteExtension} from "../common/remoteExtension";
-
-// These typings do not reflect the typings as intended to be used
-// but rather as they exist in truth, so we can reach into the internals
-// and access what we need.
-declare module VSCodeDebugAdapter {
-    class DebugSession {
-        public static run: Function;
-        public sendEvent(event: VSCodeDebugAdapter.InitializedEvent): void;
-        public start(input: any, output: any): void;
-        public launchRequest(response: any, args: any): void;
-        public disconnectRequest(response: any, args: any): void;
-    }
-    class InitializedEvent {
-        constructor();
-    }
-    class OutputEvent {
-        constructor(message: string, destination?: string);
-    }
-    class TerminatedEvent {
-        constructor();
-    }
-}
-
-declare class SourceMaps {
-    public _sourceToGeneratedMaps: {};
-    public _generatedToSourceMaps: {};
-    public _allSourceMaps: {};
-}
-
-declare class NodeDebugSession extends VSCodeDebugAdapter.DebugSession {
-    public _sourceMaps: SourceMaps;
-}
-
-interface ILaunchArgs {
-    platform: string;
-    target?: string;
-    internalDebuggerPort?: any;
-    args: string[];
-    logCatArguments: any;
-    program: string;
-}
-
-let version = JSON.parse(fs.readFileSync(path.join(__dirname, "..", "..", "package.json"), "utf-8")).version;
-
-function bailOut(reason: string): void {
-    // Things have gone wrong in initialization: Report the error to telemetry and exit
-    TelemetryHelper.sendSimpleEvent(reason);
-    process.exit(1);
-}
-
-function parseLogCatArguments(userProvidedLogCatArguments: any) {
-    return Array.isArray(userProvidedLogCatArguments)
-        ? userProvidedLogCatArguments.join(" ") // If it's an array, we join the arguments
-        : userProvidedLogCatArguments; // If not, we leave it as-is
-}
-
-function isNullOrUndefined(value: any): boolean {
-    return typeof value === "undefined" || value === null;
-}
-
-let projectRootPath: string = null;
-
-// Enable telemetry
-Telemetry.init("react-native-debug-adapter", version, {isExtensionProcess: false});
-let nodeDebugFolder: string;
-let vscodeDebugAdapterPackage: typeof VSCodeDebugAdapter;
-
-// nodeDebugLocation.json is dynamically generated on extension activation.
-// If it fails, we must not have been in a react native project
-try {
-    /* tslint:disable:no-var-requires */
-    nodeDebugFolder = require("./nodeDebugLocation.json").nodeDebugPath;
-    vscodeDebugAdapterPackage = require(path.join(nodeDebugFolder, "node_modules", "vscode-debugadapter"));
-    /* tslint:enable:no-var-requires */
-} catch (e) {
-    // Nothing we can do here: can't even communicate back because we don't know how to speak debug adapter
-    bailOut("cannotFindDebugAdapter");
-}
-
-// Temporarily dummy out the DebugSession.run function so we do not start the debug adapter until we are ready
-const originalDebugSessionRun = vscodeDebugAdapterPackage.DebugSession.run;
-vscodeDebugAdapterPackage.DebugSession.run = function() { };
-
-let nodeDebug: { NodeDebugSession: typeof NodeDebugSession };
-
-try {
-    /* tslint:disable:no-var-requires */
-    nodeDebug = require(path.join(nodeDebugFolder, "out", "node", "nodeDebug"));
-    /* tslint:enable:no-var-requires */
-} catch (e) {
-    // Unable to find nodeDebug, but we can make our own communication channel now
-    const debugSession = new vscodeDebugAdapterPackage.DebugSession();
-    // Note: this will not work in the context of debugging the debug adapter and communicating over a socket,
-    // but in that case we have much better ways to investigate errors.
-    debugSession.start(process.stdin, process.stdout);
-    debugSession.sendEvent(new vscodeDebugAdapterPackage.OutputEvent("Unable to start debug adapter: " + e.toString(), "stderr"));
-    debugSession.sendEvent(new vscodeDebugAdapterPackage.TerminatedEvent());
-
-    bailOut("cannotFindNodeDebugAdapter");
-}
-
-<<<<<<< HEAD
-    vscodeDebugAdapterPackage.DebugSession.run = originalDebugSessionRun;
-
-    // Intecept the "launchRequest" instance method of NodeDebugSession to interpret arguments
-    const originalNodeDebugSessionLaunchRequest = nodeDebug.NodeDebugSession.prototype.launchRequest;
-    nodeDebug.NodeDebugSession.prototype.launchRequest = function(request: any, args: ILaunchArgs) {
-        projectRootPath = path.resolve(args.program, "../..");
-
-        // Create a server waiting for messages to re-initialize the debug session;
-        const reinitializeServer = http.createServer((req, res) => {
-            res.statusCode = 404;
-            if (req.url === "/refreshBreakpoints") {
-                res.statusCode = 200;
-                if (this) {
-                    const sourceMaps = this._sourceMaps;
-                    if (sourceMaps) {
-                        // Flush any cached source maps
-                        sourceMaps._allSourceMaps = {};
-                        sourceMaps._generatedToSourceMaps = {};
-                        sourceMaps._sourceToGeneratedMaps = {};
-                    }
-                    // Send an "initialized" event to trigger breakpoints to be re-sent
-                    this.sendEvent(new vscodeDebugAdapterPackage.InitializedEvent());
-=======
-vscodeDebugAdapterPackage.DebugSession.run = originalDebugSessionRun;
-
-// Intecept the "launchRequest" instance method of NodeDebugSession to interpret arguments
-const originalNodeDebugSessionLaunchRequest = nodeDebug.NodeDebugSession.prototype.launchRequest;
-nodeDebug.NodeDebugSession.prototype.launchRequest = function(request: any, args: ILaunchArgs) {
-    // Create a server waiting for messages to re-initialize the debug session;
-    const reinitializeServer = http.createServer((req, res) => {
-        res.statusCode = 404;
-        if (req.url === "/refreshBreakpoints") {
-            res.statusCode = 200;
-            if (this) {
-                const sourceMaps = this._sourceMaps;
-                if (sourceMaps) {
-                    // Flush any cached source maps
-                    sourceMaps._allSourceMaps = {};
-                    sourceMaps._generatedToSourceMaps = {};
-                    sourceMaps._sourceToGeneratedMaps = {};
->>>>>>> 5134b7fc
-                }
-                // Send an "initialized" event to trigger breakpoints to be re-sent
-                this.sendEvent(new vscodeDebugAdapterPackage.InitializedEvent());
-            }
-        }
-        res.end();
-    });
-    const debugServerListeningPort = parseInt(args.internalDebuggerPort, 10) || 9090;
-
-<<<<<<< HEAD
-        originalNodeDebugSessionLaunchRequest.call(this, request, args);
-    };
-
-    // Intecept the "launchRequest" instance method of NodeDebugSession to interpret arguments
-    const originalNodeDebugSessionDisconnectRequest = nodeDebug.NodeDebugSession.prototype.disconnectRequest;
-    function customDisconnectRequest(response: any, args: any): void {
-        try {
-            // First we tell the extension to stop monitoring the logcat, and then we disconnect the debugging session
-            const remoteExtension = new RemoteExtension(projectRootPath);
-            remoteExtension.stopMonitoringLocat()
-                .finally(() => originalNodeDebugSessionDisconnectRequest.call(this, response, args))
-                .done(() => {}, reason => // We just print a warning if something fails
-                    process.stderr.write(`WARNING: Couldn't stop monitoring logcat: ${reason.message || reason}\n`));
-        } catch (exception) {
-            // This is a "nice to have" feature, so we just fire the message and forget. We don't event handle
-            // errors in the response promise
-            process.stderr.write(`WARNING: Couldn't stop monitoring logcat. Sync exception: ${exception.message || exception}\n`);
-            originalNodeDebugSessionDisconnectRequest.call(this, response, args);
-        }
-=======
-    reinitializeServer.listen(debugServerListeningPort);
-    reinitializeServer.on("error", (err: Error) => {
-        TelemetryHelper.sendSimpleEvent("reinitializeServerError");
-        this.sendEvent(new vscodeDebugAdapterPackage.OutputEvent("Error in debug adapter server: " + err.toString(), "stderr"));
-        this.sendEvent(new vscodeDebugAdapterPackage.OutputEvent("Breakpoints may not update. Consider restarting and specifying a different 'internalDebuggerPort' in launch.json"));
-    });
-
-    // We do not permit arbitrary args to be passed to our process
-    args.args = [
-        args.platform,
-        debugServerListeningPort.toString(),
-        args.target || "simulator",
-    ];
-
-    if (!isNullOrUndefined(args.logCatArguments)) { // We add the parameter if it's defined (adapter crashes otherwise)
-        args.args = args.args.concat([parseLogCatArguments(args.logCatArguments)]);
->>>>>>> 5134b7fc
-    }
-
-    originalNodeDebugSessionLaunchRequest.call(this, request, args);
-};
-
-// Intecept the "launchRequest" instance method of NodeDebugSession to interpret arguments
-const originalNodeDebugSessionDisconnectRequest = nodeDebug.NodeDebugSession.prototype.disconnectRequest;
-function customDisconnectRequest(response: any, args: any): void {
-    try {
-        // First we tell the extension to stop monitoring the logcat, and then we disconnect the debugging session
-        const extensionMessageSender = new ExtensionMessageSender();
-        extensionMessageSender.sendMessage(ExtensionMessage.STOP_MONITORING_LOGCAT)
-            .finally(() => originalNodeDebugSessionDisconnectRequest.call(this, response, args))
-            .done(() => {}, reason => // We just print a warning if something fails
-                process.stderr.write(`WARNING: Couldn't stop monitoring logcat: ${reason.message || reason}\n`));
-    } catch (exception) {
-        // This is a "nice to have" feature, so we just fire the message and forget. We don't event handle
-        // errors in the response promise
-        process.stderr.write(`WARNING: Couldn't stop monitoring logcat. Sync exception: ${exception.message || exception}\n`);
-        originalNodeDebugSessionDisconnectRequest.call(this, response, args);
-    }
-}
-nodeDebug.NodeDebugSession.prototype.disconnectRequest = customDisconnectRequest;
-
-vscodeDebugAdapterPackage.DebugSession.run(nodeDebug.NodeDebugSession);
+// Copyright (c) Microsoft Corporation. All rights reserved.
+// Licensed under the MIT license. See LICENSE file in the project root for details.
+
+import * as fs from "fs";
+import * as path from "path";
+import * as http from "http";
+
+import {Telemetry} from "../common/telemetry";
+import {TelemetryHelper} from "../common/telemetryHelper";
+import {RemoteExtension} from "../common/remoteExtension";
+import {EntryPointHandler, ProcessType} from "../common/entryPointHandler";
+import {ErrorHelper} from "../common/error/errorHelper";
+import {InternalErrorCode} from "../common/error/internalErrorCode";
+import {ExtensionTelemetryReporter, NullTelemetryReporter, ReassignableTelemetryReporter} from "../common/telemetryReporters";
+
+// These typings do not reflect the typings as intended to be used
+// but rather as they exist in truth, so we can reach into the internals
+// and access what we need.
+declare module VSCodeDebugAdapter {
+    class DebugSession {
+        public static run: Function;
+        public sendEvent(event: VSCodeDebugAdapter.InitializedEvent): void;
+        public start(input: any, output: any): void;
+        public launchRequest(response: any, args: any): void;
+        public disconnectRequest(response: any, args: any): void;
+    }
+    class InitializedEvent {
+        constructor();
+    }
+    class OutputEvent {
+        constructor(message: string, destination?: string);
+    }
+    class TerminatedEvent {
+        constructor();
+    }
+}
+
+declare class SourceMaps {
+    public _sourceToGeneratedMaps: {};
+    public _generatedToSourceMaps: {};
+    public _allSourceMaps: {};
+}
+
+declare class NodeDebugSession extends VSCodeDebugAdapter.DebugSession {
+    public _sourceMaps: SourceMaps;
+}
+
+interface ILaunchArgs {
+    platform: string;
+    target?: string;
+    internalDebuggerPort?: any;
+    args: string[];
+    logCatArguments: any;
+    program: string;
+}
+
+let version = JSON.parse(fs.readFileSync(path.join(__dirname, "..", "..", "package.json"), "utf-8")).version;
+
+function bailOut(reason: string): void {
+    // Things have gone wrong in initialization: Report the error to telemetry and exit
+    TelemetryHelper.sendSimpleEvent(reason);
+    process.exit(1);
+}
+
+function parseLogCatArguments(userProvidedLogCatArguments: any) {
+    return Array.isArray(userProvidedLogCatArguments)
+        ? userProvidedLogCatArguments.join(" ") // If it's an array, we join the arguments
+        : userProvidedLogCatArguments; // If not, we leave it as-is
+}
+
+function isNullOrUndefined(value: any): boolean {
+    return typeof value === "undefined" || value === null;
+}
+
+let projectRootPath: string = null;
+
+// Enable telemetry
+const telemetryReporter = new ReassignableTelemetryReporter(new NullTelemetryReporter());
+const appName = "react-native-debug-adapter";
+new EntryPointHandler(ProcessType.Debugger).runApp(appName, () => version,
+    ErrorHelper.getInternalError(InternalErrorCode.DebuggingFailed), telemetryReporter, () => {
+        let nodeDebugFolder: string;
+        let vscodeDebugAdapterPackage: typeof VSCodeDebugAdapter;
+
+        // nodeDebugLocation.json is dynamically generated on extension activation.
+        // If it fails, we must not have been in a react native project
+        try {
+            /* tslint:disable:no-var-requires */
+            nodeDebugFolder = require("./nodeDebugLocation.json").nodeDebugPath;
+            vscodeDebugAdapterPackage = require(path.join(nodeDebugFolder, "node_modules", "vscode-debugadapter"));
+            /* tslint:enable:no-var-requires */
+        } catch (e) {
+            // Nothing we can do here: can't even communicate back because we don't know how to speak debug adapter
+            bailOut("cannotFindDebugAdapter");
+        }
+
+        // Temporarily dummy out the DebugSession.run function so we do not start the debug adapter until we are ready
+        const originalDebugSessionRun = vscodeDebugAdapterPackage.DebugSession.run;
+        vscodeDebugAdapterPackage.DebugSession.run = function() { };
+
+        let nodeDebug: { NodeDebugSession: typeof NodeDebugSession };
+
+        try {
+            /* tslint:disable:no-var-requires */
+            nodeDebug = require(path.join(nodeDebugFolder, "out", "node", "nodeDebug"));
+            /* tslint:enable:no-var-requires */
+        } catch (e) {
+            // Unable to find nodeDebug, but we can make our own communication channel now
+            const debugSession = new vscodeDebugAdapterPackage.DebugSession();
+            // Note: this will not work in the context of debugging the debug adapter and communicating over a socket,
+            // but in that case we have much better ways to investigate errors.
+            debugSession.start(process.stdin, process.stdout);
+            debugSession.sendEvent(new vscodeDebugAdapterPackage.OutputEvent("Unable to start debug adapter: " + e.toString(), "stderr"));
+            debugSession.sendEvent(new vscodeDebugAdapterPackage.TerminatedEvent());
+
+            bailOut("cannotFindNodeDebugAdapter");
+        }
+
+        vscodeDebugAdapterPackage.DebugSession.run = originalDebugSessionRun;
+
+        // Intecept the "launchRequest" instance method of NodeDebugSession to interpret arguments
+        const originalNodeDebugSessionLaunchRequest = nodeDebug.NodeDebugSession.prototype.launchRequest;
+        nodeDebug.NodeDebugSession.prototype.launchRequest = function(request: any, args: ILaunchArgs) {
+            projectRootPath = path.resolve(args.program, "../..");
+            telemetryReporter.reassignTo(new ExtensionTelemetryReporter( // We start to send telemetry
+                appName, version, Telemetry.APPINSIGHTS_INSTRUMENTATIONKEY, projectRootPath));
+
+            // Create a server waiting for messages to re-initialize the debug session;
+            const reinitializeServer = http.createServer((req, res) => {
+                res.statusCode = 404;
+                if (req.url === "/refreshBreakpoints") {
+                    res.statusCode = 200;
+                    if (this) {
+                        const sourceMaps = this._sourceMaps;
+                        if (sourceMaps) {
+                            // Flush any cached source maps
+                            sourceMaps._allSourceMaps = {};
+                            sourceMaps._generatedToSourceMaps = {};
+                            sourceMaps._sourceToGeneratedMaps = {};
+                        }
+                        // Send an "initialized" event to trigger breakpoints to be re-sent
+                        this.sendEvent(new vscodeDebugAdapterPackage.InitializedEvent());
+                    }
+                }
+                res.end();
+            });
+            const debugServerListeningPort = parseInt(args.internalDebuggerPort, 10) || 9090;
+
+
+            reinitializeServer.listen(debugServerListeningPort);
+            reinitializeServer.on("error", (err: Error) => {
+                TelemetryHelper.sendSimpleEvent("reinitializeServerError");
+                this.sendEvent(new vscodeDebugAdapterPackage.OutputEvent("Error in debug adapter server: " + err.toString(), "stderr"));
+                this.sendEvent(new vscodeDebugAdapterPackage.OutputEvent("Breakpoints may not update. Consider restarting and specifying a different 'internalDebuggerPort' in launch.json"));
+            });
+
+            // We do not permit arbitrary args to be passed to our process
+            args.args = [
+                args.platform,
+                debugServerListeningPort.toString(),
+                args.target || "simulator",
+            ];
+
+            if (!isNullOrUndefined(args.logCatArguments)) { // We add the parameter if it's defined (adapter crashes otherwise)
+                args.args = args.args.concat([parseLogCatArguments(args.logCatArguments)]);
+            }
+
+            originalNodeDebugSessionLaunchRequest.call(this, request, args);
+        };
+
+        // Intecept the "launchRequest" instance method of NodeDebugSession to interpret arguments
+        const originalNodeDebugSessionDisconnectRequest = nodeDebug.NodeDebugSession.prototype.disconnectRequest;
+        function customDisconnectRequest(response: any, args: any): void {
+            try {
+                // First we tell the extension to stop monitoring the logcat, and then we disconnect the debugging session
+                const remoteExtension = new RemoteExtension(projectRootPath);
+                remoteExtension.stopMonitoringLocat()
+                    .finally(() => originalNodeDebugSessionDisconnectRequest.call(this, response, args))
+                    .done(() => { }, reason => // We just print a warning if something fails
+                        process.stderr.write(`WARNING: Couldn't stop monitoring logcat: ${reason.message || reason}\n`));
+            } catch (exception) {
+                // This is a "nice to have" feature, so we just fire the message and forget. We don't event handle
+                // errors in the response promise
+                process.stderr.write(`WARNING: Couldn't stop monitoring logcat. Sync exception: ${exception.message || exception}\n`);
+                originalNodeDebugSessionDisconnectRequest.call(this, response, args);
+            }
+        }
+        nodeDebug.NodeDebugSession.prototype.disconnectRequest = customDisconnectRequest;
+
+        vscodeDebugAdapterPackage.DebugSession.run(nodeDebug.NodeDebugSession);
+    });