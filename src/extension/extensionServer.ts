// Copyright (c) Microsoft Corporation. All rights reserved.
// Licensed under the MIT license. See LICENSE file in the project root for details.

import * as Q from "q";
import * as vscode from "vscode";

import {MessagingHelper}from "../common/extensionMessaging";
import {OutputChannelLogger} from "./log/OutputChannelLogger";
import {Packager} from "../common/packager";
import {LogCatMonitor} from "./android/logCatMonitor";
import {FileSystem} from "../common/node/fileSystem";
import {SettingsHelper} from "./settingsHelper";
import {Telemetry} from "../common/telemetry";
import {PlatformResolver} from "./platformResolver";
import {TelemetryHelper} from "../common/telemetryHelper";
import {TargetPlatformHelper} from "../common/targetPlatformHelper";
import {MobilePlatformDeps} from "./generalMobilePlatform";
import {IRemoteExtension} from "../common/remoteExtension";
import * as rpc from "noice-json-rpc";
import * as WebSocket from "ws";
import WebSocketServer = WebSocket.Server;

export class ExtensionServer implements vscode.Disposable {
    public api: IRemoteExtension;
    public isDisposed: boolean = false;
    private serverInstance: WebSocketServer | null;
    private reactNativePackager: Packager;
    private pipePath: string;
    private logCatMonitor: LogCatMonitor | null = null;
    private logger: OutputChannelLogger = OutputChannelLogger.getMainChannel();

    public constructor(projectRootPath: string, reactNativePackager: Packager) {
        this.pipePath = MessagingHelper.getPath(projectRootPath);
        this.reactNativePackager = reactNativePackager;
    }

    /**
     * Starts the server.
     */
    public setup(): Q.Promise<void> {
        this.isDisposed = false;
        let deferred = Q.defer<void>();

        let launchCallback = (error: any) => {
            this.logger.debug(`Extension messaging server started at ${this.pipePath}.`);
            deferred.resolve(void 0);
        };

        this.serverInstance = new WebSocketServer({port: <any>this.pipePath});
        this.api = new rpc.Server(this.serverInstance).api();
        this.serverInstance.on("listening", launchCallback.bind(this));
        this.serverInstance.on("error", this.recoverServer.bind(this));

        this.setupApiHandlers();

        return deferred.promise;
    }

    /**
     * Stops the server.
     */
    public dispose(): void {
        this.isDisposed = true;
        if (this.serverInstance) {
            this.serverInstance.close();
            this.serverInstance = null;
        }

        this.reactNativePackager.statusIndicator.dispose();
        this.reactNativePackager.stop(true);
        this.stopMonitoringLogCat();
    }

    private setupApiHandlers(): void {
        let methods: any = {};
        methods.stopMonitoringLogCat = this.stopMonitoringLogCat.bind(this);
        methods.getPackagerPort = this.getPackagerPort.bind(this);
        methods.sendTelemetry = this.sendTelemetry.bind(this);
        methods.openFileAtLocation = this.openFileAtLocation.bind(this);
        methods.showInformationMessage = this.showInformationMessage.bind(this);
        methods.launch = this.launch.bind(this);
        methods.showDevMenu = this.showDevMenu.bind(this);
        methods.reloadApp = this.reloadApp.bind(this);

        this.api.Extension.expose(methods);
    }

    private showDevMenu(deviceId?: string) {
        this.api.Debugger.emitShowDevMenu(deviceId);
    }

    private reloadApp(deviceId?: string) {
        this.api.Debugger.emitReloadApp(deviceId);
    }

    /**
     * Recovers the server in case the named socket we use already exists, but no other instance of VSCode is active.
     */
    private recoverServer(error: any): void {
        let errorHandler = (e: any) => {
            /* The named socket is not used. */
            if (e.code === "ECONNREFUSED") {
                new FileSystem().removePathRecursivelyAsync(this.pipePath)
                    .then(() => {
                        return this.setup();
                    })
                    .done();
            }
        };

        /* The named socket already exists. */
        if (error.code === "EADDRINUSE") {
            let clientSocket = new WebSocket(`ws+unix://${this.pipePath}`);
            clientSocket.on("error", errorHandler);
            clientSocket.on("open", function() {
                clientSocket.close();
            });
        }
    }

    /**
     * Message handler for GET_PACKAGER_PORT.
     */
    private getPackagerPort(program: string): number {
        return SettingsHelper.getPackagerPort(program);
    }

    /**
     * Message handler for OPEN_FILE_AT_LOCATION
     */
    private openFileAtLocation(filename: string, lineNumber: number): Promise<void> {
        return new Promise((resolve) => {
            vscode.workspace.openTextDocument(vscode.Uri.file(filename))
                .then((document: vscode.TextDocument) => {
                    vscode.window.showTextDocument(document)
                        .then((editor: vscode.TextEditor) => {
                            let range = editor.document.lineAt(lineNumber - 1).range;
                            editor.selection = new vscode.Selection(range.start, range.end);
                            editor.revealRange(range, vscode.TextEditorRevealType.InCenter);
                            resolve();
                        });
                });
        });
    }

    private stopMonitoringLogCat(): void {
        if (this.logCatMonitor) {
            this.logCatMonitor.dispose();
            this.logCatMonitor = null;
        }
    }

    /**
     * Sends telemetry
     */
    private sendTelemetry(extensionId: string, extensionVersion: string, appInsightsKey: string, eventName: string, properties: {[key: string]: string}, measures: {[key: string]: number}): void {
        Telemetry.sendExtensionTelemetry(extensionId, extensionVersion, appInsightsKey, eventName, properties, measures);
    }

    /**
     * Message handler for SHOW_INFORMATION_MESSAGE
     */
    private showInformationMessage(message: string): void {
        vscode.window.showInformationMessage(message);
    }

    private launch(request: any): Promise<any> {
        let mobilePlatformOptions = requestSetup(request.arguments);

        // We add the parameter if it's defined (adapter crashes otherwise)
        if (!isNullOrUndefined(request.arguments.logCatArguments)) {
            mobilePlatformOptions.logCatArguments = [parseLogCatArguments(request.arguments.logCatArguments)];
        }

        if (!isNullOrUndefined(request.arguments.variant)) {
            mobilePlatformOptions.variant = request.arguments.variant;
        }

        if (!isNullOrUndefined(request.arguments.scheme)) {
            mobilePlatformOptions.scheme = request.arguments.scheme;
        }

        mobilePlatformOptions.packagerPort = SettingsHelper.getPackagerPort(request.arguments.program);
        const platformDeps: MobilePlatformDeps = {
            packager: this.reactNativePackager,
        };
        const mobilePlatform = new PlatformResolver()
            .resolveMobilePlatform(request.arguments.platform, mobilePlatformOptions, platformDeps);
        return new Promise((resolve, reject) => {
            TelemetryHelper.generate("launch", (generator) => {
                generator.step("checkPlatformCompatibility");
                TargetPlatformHelper.checkTargetPlatformSupport(mobilePlatformOptions.platform);
                generator.step("startPackager");
                return mobilePlatform.startPackager()
                    .then(() => {
                        // We've seen that if we don't prewarm the bundle cache, the app fails on the first attempt to connect to the debugger logic
                        // and the user needs to Reload JS manually. We prewarm it to prevent that issue
                        generator.step("prewarmBundleCache");
                        this.logger.info("Prewarming bundle cache. This may take a while ...");
                        return mobilePlatform.prewarmBundleCache();
                    })
                    .then(() => {
                        generator.step("mobilePlatform.runApp");
                        this.logger.info("Building and running application.");
                        return mobilePlatform.runApp();
                    })
                    .then(() => {
                        generator.step("mobilePlatform.enableJSDebuggingMode");
                        return mobilePlatform.enableJSDebuggingMode();
                    })
                    .then(() => {
                        resolve();
                    })
                    .catch(error => {
                        this.logger.error(error);
                        reject(error);
                    });
            });
        });
    }
}

/**
 * Parses log cat arguments to a string
 */
function parseLogCatArguments(userProvidedLogCatArguments: any): string {
    return Array.isArray(userProvidedLogCatArguments)
        ? userProvidedLogCatArguments.join(" ") // If it's an array, we join the arguments
        : userProvidedLogCatArguments; // If not, we leave it as-is
}

function isNullOrUndefined(value: any): boolean {
    return typeof value === "undefined" || value === null;
}

function requestSetup(args: any): any {
    const workspaceFolder: vscode.WorkspaceFolder = <vscode.WorkspaceFolder>vscode.workspace.getWorkspaceFolder(vscode.Uri.file(args.program));
    const projectRootPath = getProjectRoot(args);
    let mobilePlatformOptions: any = {
        workspaceRoot: workspaceFolder.uri.fsPath,
        projectRoot: projectRootPath,
        platform: args.platform,
        target: args.target || "simulator",
    };

    if (!args.runArguments) {
<<<<<<< HEAD
        let runArgs = SettingsHelper.getRunArgs(args.platform, args.targetType || "simulator", workspaceFolder.uri);
=======
        let runArgs = SettingsHelper.getRunArgs(args.platform, args.target || "simulator");
>>>>>>> 600e4a2b
        mobilePlatformOptions.runArguments = runArgs;
    }

    return mobilePlatformOptions;
}

function getProjectRoot(args: any): string {
    return SettingsHelper.getReactNativeProjectRoot(args.program);
}<|MERGE_RESOLUTION|>--- conflicted
+++ resolved
@@ -244,11 +244,7 @@
     };
 
     if (!args.runArguments) {
-<<<<<<< HEAD
-        let runArgs = SettingsHelper.getRunArgs(args.platform, args.targetType || "simulator", workspaceFolder.uri);
-=======
-        let runArgs = SettingsHelper.getRunArgs(args.platform, args.target || "simulator");
->>>>>>> 600e4a2b
+        let runArgs = SettingsHelper.getRunArgs(args.platform, args.target || "simulator", , workspaceFolder.uri);
         mobilePlatformOptions.runArguments = runArgs;
     }
 
