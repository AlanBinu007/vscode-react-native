--- conflicted
+++ resolved
@@ -61,10 +61,6 @@
 lintSources = lintSources.concat([
     "!src/typings/**",
     "!test/resources/sampleReactNative022Project/**",
-<<<<<<< HEAD
-    // TODO Fix lint issues in smoke tests
-=======
->>>>>>> 1287ea58
     "!test/smoke/**",
     "!/SmokeTestLogs/**"
 ]);
